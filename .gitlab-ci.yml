--- conflicted
+++ resolved
@@ -21,36 +21,14 @@
 
 .before_script_template:
   before_script:
-<<<<<<< HEAD
     - apt-get install python3-pip
     - pip3 install tox
-=======
-    - which conda
-    - source /opt/conda/etc/profile.d/conda.sh
-    - conda install -y mamba -n base -c conda-forge
-    - mamba env create -f environment_test.yml
-    - conda activate bs_env
-    - pip3 install docutils twine
-    - python --version
-    - python setup.py develop
->>>>>>> 6db4736e
 
 test:
   extends: .before_script_template
   stage: test
   script:
-<<<<<<< HEAD
     - tox
-      #- python -m pytest --mpl --mpl-generate-summary=html --mpl-baseline-path=tests/baseline --mpl-results-path=results --cov blocksim tests --doctest-modules blocksim
-      #- codecov
-      #- coverage html
-=======
-    - python -m pytest --mpl --mpl-generate-summary=html --mpl-baseline-path=tests/baseline --mpl-results-path=results --cov blocksim tests --doctest-modules blocksim
-    - codecov
-    - coverage html
-    - python setup.py sdist
-    - pip3 wheel --no-index --no-deps --wheel-dir dist dist/*.tar.gz
->>>>>>> 6db4736e
   artifacts:
     when: always
     paths:
