--- conflicted
+++ resolved
@@ -28,11 +28,7 @@
 from .Trajectory import Trajectory
 
 
-<<<<<<< HEAD
-__all__ = ["ASatellite", "CircleSatellite", "SGP4Satellite","createSatellites"]
-=======
 __all__ = ["ASatellite", "CircleSatellite", "SGP4Satellite", "createSatellites"]
->>>>>>> a2cb25da
 
 
 def sgp4_to_teme(satrec: Satrec, t_epoch: float) -> "array":
